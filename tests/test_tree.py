--- conflicted
+++ resolved
@@ -481,23 +481,8 @@
         tree.fit(X, y)
 
 
-<<<<<<< HEAD
-@pytest.mark.parametrize("val", [-1, -0.1])
-def test_min_logrank_split_negative(fake_data, val):
-    X, y = fake_data
-    tree = SurvivalTree(min_logrank_split=val)
-
-    with pytest.raises(ValueError,
-                       match="min_logrank_split must be non-negative"):
-        tree.fit(X, y)
-
-
-@pytest.mark.parametrize("val", [-1, "False", "True", "", numpy.nan])
-def test_presort(fake_data, val):
-=======
 @pytest.mark.parametrize("val", [0, 1, None, "sort"])
 def test_X_idx_sorted(fake_data, val):
->>>>>>> ccaf30eb
     X, y = fake_data
     tree = SurvivalTree()
 
@@ -510,4 +495,14 @@
             FutureWarning,
             match="The parameter 'X_idx_sorted' is deprecated and has no effect."
     ):
-        tree.fit(X, y, X_idx_sorted=X_idx_sorted)+        tree.fit(X, y, X_idx_sorted=X_idx_sorted)
+
+
+@pytest.mark.parametrize("val", [-1, -0.1])
+def test_min_logrank_split_negative(fake_data, val):
+    X, y = fake_data
+    tree = SurvivalTree(min_logrank_split=val)
+
+    with pytest.raises(ValueError,
+                       match="min_logrank_split must be non-negative"):
+        tree.fit(X, y)